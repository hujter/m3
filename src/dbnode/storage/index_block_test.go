// Copyright (c) 2018 Uber Technologies, Inc.
//
// Permission is hereby granted, free of charge, to any person obtaining a copy
// of this software and associated documentation files (the "Software"), to deal
// in the Software without restriction, including without limitation the rights
// to use, copy, modify, merge, publish, distribute, sublicense, and/or sell
// copies of the Software, and to permit persons to whom the Software is
// furnished to do so, subject to the following conditions:
//
// The above copyright notice and this permission notice shall be included in
// all copies or substantial portions of the Software.
//
// THE SOFTWARE IS PROVIDED "AS IS", WITHOUT WARRANTY OF ANY KIND, EXPRESS OR
// IMPLIED, INCLUDING BUT NOT LIMITED TO THE WARRANTIES OF MERCHANTABILITY,
// FITNESS FOR A PARTICULAR PURPOSE AND NONINFRINGEMENT. IN NO EVENT SHALL THE
// AUTHORS OR COPYRIGHT HOLDERS BE LIABLE FOR ANY CLAIM, DAMAGES OR OTHER
// LIABILITY, WHETHER IN AN ACTION OF CONTRACT, TORT OR OTHERWISE, ARISING FROM,
// OUT OF OR IN CONNECTION WITH THE SOFTWARE OR THE USE OR OTHER DEALINGS IN
// THE SOFTWARE.

package storage

import (
	"fmt"
	"sync"
	"testing"
	"time"

	"github.com/m3db/m3db/src/dbnode/retention"
	"github.com/m3db/m3db/src/dbnode/storage/bootstrap/result"
	"github.com/m3db/m3db/src/dbnode/storage/index"
	"github.com/m3db/m3db/src/dbnode/storage/namespace"
	"github.com/m3db/m3ninx/doc"
	"github.com/m3db/m3ninx/index/segment"
	"github.com/m3db/m3x/context"
	"github.com/m3db/m3x/ident"
	xtest "github.com/m3db/m3x/test"
	xtime "github.com/m3db/m3x/time"

	"github.com/golang/mock/gomock"
	"github.com/stretchr/testify/require"
)

func testResultShardRanges(start, end time.Time, shards ...uint32) result.ShardTimeRanges {
	timeRange := xtime.NewRanges(xtime.Range{start, end})
	ranges := make(map[uint32]xtime.Ranges)
	for _, s := range shards {
		ranges[s] = timeRange
	}
	return ranges
}

type testWriteBatchOption func(index.WriteBatchOptions) index.WriteBatchOptions

func testWriteBatchBlockSizeOption(blockSize time.Duration) testWriteBatchOption {
	return func(o index.WriteBatchOptions) index.WriteBatchOptions {
		o.IndexBlockSize = blockSize
		return o
	}
}

func testWriteBatch(
	e index.WriteBatchEntry,
	d doc.Document,
	opts ...testWriteBatchOption,
) *index.WriteBatch {
	var options index.WriteBatchOptions
	for _, opt := range opts {
		options = opt(options)
	}
	b := index.NewWriteBatch(options)
	b.Append(e, d)
	return b
}

func testWriteBatchEntry(
	id ident.ID,
	tags ident.Tags,
	timestamp time.Time,
	fns index.OnIndexSeries,
) (index.WriteBatchEntry, doc.Document) {
	d := doc.Document{ID: copyBytes(id.Bytes())}
	for _, tag := range tags.Values() {
		d.Fields = append(d.Fields, doc.Field{
			Name:  copyBytes(tag.Name.Bytes()),
			Value: copyBytes(tag.Value.Bytes()),
		})
	}
	return index.WriteBatchEntry{
		Timestamp:     timestamp,
		OnIndexSeries: fns,
	}, d
}

func copyBytes(b []byte) []byte {
	return append([]byte(nil), b...)
}

func testNamespaceMetadata(blockSize, period time.Duration) namespace.Metadata {
	nopts := namespace.NewOptions().
		SetRetentionOptions(retention.NewOptions().
			SetRetentionPeriod(period)).
		SetIndexOptions(
			namespace.NewIndexOptions().
				SetBlockSize(blockSize))
	md, err := namespace.NewMetadata(ident.StringID("testns"), nopts)
	if err != nil {
		panic(err)
	}
	return md
}

func TestNamespaceIndexNewBlockFn(t *testing.T) {
	ctrl := gomock.NewController(t)
	defer ctrl.Finish()

	blockSize := time.Hour
	now := time.Now().Truncate(blockSize).Add(2 * time.Minute)
	nowFn := func() time.Time { return now }
	opts := testDatabaseOptions()
	opts = opts.SetClockOptions(opts.ClockOptions().SetNowFn(nowFn))

	mockBlock := index.NewMockBlock(ctrl)
	newBlockFn := func(ts time.Time, md namespace.Metadata, io index.Options) (index.Block, error) {
		require.Equal(t, now.Truncate(blockSize), ts)
		return mockBlock, nil
	}
	md := testNamespaceMetadata(blockSize, 4*time.Hour)
	index, err := newNamespaceIndexWithNewBlockFn(md, newBlockFn, opts)
	require.NoError(t, err)

	indexState := index.(*nsIndex).state
	blocksSlice := indexState.blockStartsDescOrder
	require.Equal(t, 1, len(blocksSlice))
	require.Equal(t, xtime.ToUnixNano(now.Truncate(blockSize)), blocksSlice[0])

	require.Equal(t, mockBlock, indexState.latestBlock)

	blocksMap := indexState.blocksByTime
	require.Equal(t, 1, len(blocksMap))
	blk, ok := blocksMap[xtime.ToUnixNano(now.Truncate(blockSize))]
	require.True(t, ok)
	require.Equal(t, mockBlock, blk)
}

func TestNamespaceIndexNewBlockFnRandomErr(t *testing.T) {
	ctrl := gomock.NewController(t)
	defer ctrl.Finish()

	blockSize := time.Hour
	now := time.Now().Truncate(blockSize).Add(2 * time.Minute)
	nowFn := func() time.Time { return now }
	opts := testDatabaseOptions()
	opts = opts.SetClockOptions(opts.ClockOptions().SetNowFn(nowFn))

	newBlockFn := func(ts time.Time, md namespace.Metadata, io index.Options) (index.Block, error) {
		return nil, fmt.Errorf("randomerr")
	}
	md := testNamespaceMetadata(blockSize, 4*time.Hour)
	_, err := newNamespaceIndexWithNewBlockFn(md, newBlockFn, opts)
	require.Error(t, err)
}

func TestNamespaceIndexWrite(t *testing.T) {
	ctrl := gomock.NewController(xtest.Reporter{t})
	defer ctrl.Finish()

	blockSize := time.Hour
	now := time.Now().Truncate(blockSize).Add(2 * time.Minute)
	nowFn := func() time.Time { return now }
	opts := testDatabaseOptions()
	opts = opts.SetClockOptions(opts.ClockOptions().SetNowFn(nowFn))

	mockBlock := index.NewMockBlock(ctrl)
	mockBlock.EXPECT().StartTime().Return(now.Truncate(blockSize)).AnyTimes()
	newBlockFn := func(ts time.Time, md namespace.Metadata, io index.Options) (index.Block, error) {
		require.Equal(t, now.Truncate(blockSize), ts)
		return mockBlock, nil
	}
	md := testNamespaceMetadata(blockSize, 4*time.Hour)
	idx, err := newNamespaceIndexWithNewBlockFn(md, newBlockFn, opts)
	require.NoError(t, err)

	id := ident.StringID("foo")
	tag := ident.StringTag("name", "value")
	tags := ident.NewTags(tag)
	lifecycle := index.NewMockOnIndexSeries(ctrl)
	mockBlock.EXPECT().
		WriteBatch(gomock.Any()).
		Return(index.WriteBatchResult{}, nil).
		Do(func(batch *index.WriteBatch) {
			docs := batch.PendingDocs()
			require.Equal(t, 1, len(docs))
			require.Equal(t, doc.Document{
				ID:     id.Bytes(),
				Fields: doc.Fields{{Name: tag.Name.Bytes(), Value: tag.Value.Bytes()}},
			}, docs[0])
			entries := batch.PendingEntries()
			require.Equal(t, 1, len(entries))
			require.True(t, entries[0].Timestamp.Equal(now))
			require.True(t, entries[0].OnIndexSeries == lifecycle) // Just ptr equality
		})
	batch := index.NewWriteBatch(index.WriteBatchOptions{
		IndexBlockSize: blockSize,
	})
	batch.Append(testWriteBatchEntry(id, tags, now, lifecycle))
	require.NoError(t, idx.WriteBatch(batch))
}

func TestNamespaceIndexWriteCreatesBlock(t *testing.T) {
	ctrl := gomock.NewController(xtest.Reporter{t})
	defer ctrl.Finish()

	blockSize := time.Hour
	now := time.Now().Truncate(blockSize).Add(2 * time.Minute)
	t0 := now.Truncate(blockSize)
	t1 := t0.Add(blockSize)
	var nowLock sync.Mutex
	nowFn := func() time.Time {
		nowLock.Lock()
		defer nowLock.Unlock()
		return now
	}
	opts := testDatabaseOptions()
	opts = opts.SetClockOptions(opts.ClockOptions().SetNowFn(nowFn))

	b0 := index.NewMockBlock(ctrl)
	b0.EXPECT().StartTime().Return(t0).AnyTimes()
	b1 := index.NewMockBlock(ctrl)
	b1.EXPECT().StartTime().Return(t1).AnyTimes()
	newBlockFn := func(ts time.Time, md namespace.Metadata, io index.Options) (index.Block, error) {
		if ts.Equal(t0) {
			return b0, nil
		}
		if ts.Equal(t1) {
			return b1, nil
		}
		panic("should never get here")
	}
	md := testNamespaceMetadata(blockSize, 4*time.Hour)
	idx, err := newNamespaceIndexWithNewBlockFn(md, newBlockFn, opts)
	require.NoError(t, err)

	id := ident.StringID("foo")
	tag := ident.StringTag("name", "value")
	tags := ident.NewTags(tag)
	lifecycle := index.NewMockOnIndexSeries(ctrl)
	b1.EXPECT().
		WriteBatch(gomock.Any()).
		Return(index.WriteBatchResult{}, nil).
		Do(func(batch *index.WriteBatch) {
			docs := batch.PendingDocs()
			require.Equal(t, 1, len(docs))
			require.Equal(t, doc.Document{
				ID:     id.Bytes(),
				Fields: doc.Fields{{Name: tag.Name.Bytes(), Value: tag.Value.Bytes()}},
			}, docs[0])
			entries := batch.PendingEntries()
			require.Equal(t, 1, len(entries))
			require.True(t, entries[0].Timestamp.Equal(now))
			require.True(t, entries[0].OnIndexSeries == lifecycle) // Just ptr equality
		})

	nowLock.Lock()
	now = now.Add(blockSize)
	nowLock.Unlock()

	entry, doc := testWriteBatchEntry(id, tags, now, lifecycle)
	batch := testWriteBatch(entry, doc, testWriteBatchBlockSizeOption(blockSize))
	require.NoError(t, idx.WriteBatch(batch))
}

func TestNamespaceIndexBootstrap(t *testing.T) {
	ctrl := gomock.NewController(xtest.Reporter{t})
	defer ctrl.Finish()

	blockSize := time.Hour
	now := time.Now().Truncate(blockSize).Add(2 * time.Minute)
	t0 := now.Truncate(blockSize)
	t0Nanos := xtime.ToUnixNano(t0)
	t1 := t0.Add(1 * blockSize)
	t1Nanos := xtime.ToUnixNano(t1)
	t2 := t1.Add(1 * blockSize)
	var nowLock sync.Mutex
	nowFn := func() time.Time {
		nowLock.Lock()
		defer nowLock.Unlock()
		return now
	}
	opts := testDatabaseOptions()
	opts = opts.SetClockOptions(opts.ClockOptions().SetNowFn(nowFn))

	b0 := index.NewMockBlock(ctrl)
	b0.EXPECT().StartTime().Return(t0).AnyTimes()
	b1 := index.NewMockBlock(ctrl)
	b1.EXPECT().StartTime().Return(t1).AnyTimes()
	newBlockFn := func(ts time.Time, md namespace.Metadata, io index.Options) (index.Block, error) {
		if ts.Equal(t0) {
			return b0, nil
		}
		if ts.Equal(t1) {
			return b1, nil
		}
		panic("should never get here")
	}
	md := testNamespaceMetadata(blockSize, 4*time.Hour)
	idx, err := newNamespaceIndexWithNewBlockFn(md, newBlockFn, opts)
	require.NoError(t, err)

	seg1 := segment.NewMockSegment(ctrl)
	seg2 := segment.NewMockSegment(ctrl)
	seg3 := segment.NewMockSegment(ctrl)
	bootstrapResults := result.IndexResults{
<<<<<<< HEAD
		t0Nanos: result.NewIndexBlock(t0, []segment.Segment{seg1}, testResultShardRanges(t0, t1, 1, 2, 3)),
		t1Nanos: result.NewIndexBlock(t1, []segment.Segment{seg2, seg3}, testResultShardRanges(t1, t2, 1, 2, 3)),
=======
		t0Nanos: result.NewIndexBlock(t0, []segment.Segment{seg1}, result.NewShardTimeRanges(t0, t1, 1, 2, 3)),
		t1Nanos: result.NewIndexBlock(t1, []segment.Segment{seg2, seg3}, result.NewShardTimeRanges(t1, t2, 1, 2, 3)),
>>>>>>> 6b2f0923
	}

	b0.EXPECT().AddResults(bootstrapResults[t0Nanos]).Return(nil)
	b1.EXPECT().AddResults(bootstrapResults[t1Nanos]).Return(nil)
	require.NoError(t, idx.Bootstrap(bootstrapResults))
}

func TestNamespaceIndexTickExpire(t *testing.T) {
	ctrl := gomock.NewController(xtest.Reporter{t})
	defer ctrl.Finish()

	retentionPeriod := 4 * time.Hour
	blockSize := time.Hour
	now := time.Now().Truncate(blockSize).Add(2 * time.Minute)
	t0 := now.Truncate(blockSize)
	var nowLock sync.Mutex
	nowFn := func() time.Time {
		nowLock.Lock()
		defer nowLock.Unlock()
		return now
	}
	opts := testDatabaseOptions()
	opts = opts.SetClockOptions(opts.ClockOptions().SetNowFn(nowFn))

	b0 := index.NewMockBlock(ctrl)
	b0.EXPECT().StartTime().Return(t0).AnyTimes()
	newBlockFn := func(ts time.Time, md namespace.Metadata, io index.Options) (index.Block, error) {
		if ts.Equal(t0) {
			return b0, nil
		}
		panic("should never get here")
	}
	md := testNamespaceMetadata(blockSize, retentionPeriod)
	idx, err := newNamespaceIndexWithNewBlockFn(md, newBlockFn, opts)
	require.NoError(t, err)

	nowLock.Lock()
	now = now.Add(retentionPeriod).Add(blockSize)
	nowLock.Unlock()

	c := context.NewCancellable()
	b0.EXPECT().Close().Return(nil)
	result, err := idx.Tick(c)
	require.NoError(t, err)
	require.Equal(t, namespaceIndexTickResult{
		NumBlocksEvicted: 1,
	}, result)
}

func TestNamespaceIndexTick(t *testing.T) {
	ctrl := gomock.NewController(xtest.Reporter{t})
	defer ctrl.Finish()

	retentionPeriod := 4 * time.Hour
	blockSize := time.Hour
	now := time.Now().Truncate(blockSize).Add(2 * time.Minute)
	t0 := now.Truncate(blockSize)
	var nowLock sync.Mutex
	nowFn := func() time.Time {
		nowLock.Lock()
		defer nowLock.Unlock()
		return now
	}
	opts := testDatabaseOptions()
	opts = opts.SetClockOptions(opts.ClockOptions().SetNowFn(nowFn))

	b0 := index.NewMockBlock(ctrl)
	b0.EXPECT().StartTime().Return(t0).AnyTimes()
	newBlockFn := func(ts time.Time, md namespace.Metadata, io index.Options) (index.Block, error) {
		if ts.Equal(t0) {
			return b0, nil
		}
		panic("should never get here")
	}
	md := testNamespaceMetadata(blockSize, retentionPeriod)
	idx, err := newNamespaceIndexWithNewBlockFn(md, newBlockFn, opts)
	require.NoError(t, err)

	c := context.NewCancellable()
	b0.EXPECT().Tick(c).Return(index.BlockTickResult{
		NumDocs:     10,
		NumSegments: 2,
	}, nil)
	result, err := idx.Tick(c)
	require.NoError(t, err)
	require.Equal(t, namespaceIndexTickResult{
		NumBlocks:    1,
		NumSegments:  2,
		NumTotalDocs: 10,
	}, result)

	nowLock.Lock()
	now = now.Add(2 * blockSize)
	nowLock.Unlock()

	b0.EXPECT().Tick(c).Return(index.BlockTickResult{
		NumDocs:     10,
		NumSegments: 2,
	}, nil)
	b0.EXPECT().IsSealed().Return(false)
	b0.EXPECT().Seal().Return(nil)
	result, err = idx.Tick(c)
	require.NoError(t, err)
	require.Equal(t, namespaceIndexTickResult{
		NumBlocks:       1,
		NumBlocksSealed: 1,
		NumSegments:     2,
		NumTotalDocs:    10,
	}, result)

	b0.EXPECT().Tick(c).Return(index.BlockTickResult{
		NumDocs:     10,
		NumSegments: 2,
	}, nil)
	b0.EXPECT().IsSealed().Return(true)
	result, err = idx.Tick(c)
	require.NoError(t, err)
	require.Equal(t, namespaceIndexTickResult{
		NumBlocks:    1,
		NumSegments:  2,
		NumTotalDocs: 10,
	}, result)
}

func TestNamespaceIndexBlockQuery(t *testing.T) {
	ctrl := gomock.NewController(xtest.Reporter{t})
	defer ctrl.Finish()

	retention := 2 * time.Hour
	blockSize := time.Hour
	now := time.Now().Truncate(blockSize).Add(10 * time.Minute)
	t0 := now.Truncate(blockSize)
	t0Nanos := xtime.ToUnixNano(t0)
	t1 := t0.Add(1 * blockSize)
	t1Nanos := xtime.ToUnixNano(t1)
	t2 := t1.Add(1 * blockSize)
	var nowLock sync.Mutex
	nowFn := func() time.Time {
		nowLock.Lock()
		defer nowLock.Unlock()
		return now
	}
	opts := testDatabaseOptions()
	opts = opts.SetClockOptions(opts.ClockOptions().SetNowFn(nowFn))

	b0 := index.NewMockBlock(ctrl)
	b0.EXPECT().StartTime().Return(t0).AnyTimes()
	b0.EXPECT().EndTime().Return(t0.Add(blockSize)).AnyTimes()
	b1 := index.NewMockBlock(ctrl)
	b1.EXPECT().StartTime().Return(t1).AnyTimes()
	b1.EXPECT().EndTime().Return(t1.Add(blockSize)).AnyTimes()
	newBlockFn := func(ts time.Time, md namespace.Metadata, io index.Options) (index.Block, error) {
		if ts.Equal(t0) {
			return b0, nil
		}
		if ts.Equal(t1) {
			return b1, nil
		}
		panic("should never get here")
	}
	md := testNamespaceMetadata(blockSize, retention)
	idx, err := newNamespaceIndexWithNewBlockFn(md, newBlockFn, opts)
	require.NoError(t, err)

	seg1 := segment.NewMockSegment(ctrl)
	seg2 := segment.NewMockSegment(ctrl)
	seg3 := segment.NewMockSegment(ctrl)
	bootstrapResults := result.IndexResults{
<<<<<<< HEAD
		t0Nanos: result.NewIndexBlock(t0, []segment.Segment{seg1}, testResultShardRanges(t0, t1, 1, 2, 3)),
		t1Nanos: result.NewIndexBlock(t1, []segment.Segment{seg2, seg3}, testResultShardRanges(t1, t2, 1, 2, 3)),
=======
		t0Nanos: result.NewIndexBlock(t0, []segment.Segment{seg1}, result.NewShardTimeRanges(t0, t1, 1, 2, 3)),
		t1Nanos: result.NewIndexBlock(t1, []segment.Segment{seg2, seg3}, result.NewShardTimeRanges(t1, t2, 1, 2, 3)),
>>>>>>> 6b2f0923
	}

	b0.EXPECT().AddResults(bootstrapResults[t0Nanos]).Return(nil)
	b1.EXPECT().AddResults(bootstrapResults[t1Nanos]).Return(nil)
	require.NoError(t, idx.Bootstrap(bootstrapResults))

	// only queries as much as is needed (wrt to time)
	ctx := context.NewContext()
	q := index.Query{}
	qOpts := index.QueryOptions{
		StartInclusive: t0,
		EndExclusive:   now.Add(time.Minute),
	}
	b0.EXPECT().Query(q, qOpts, gomock.Any()).Return(true, nil)
	_, err = idx.Query(ctx, q, qOpts)
	require.NoError(t, err)

	// queries multiple blocks if needed
	qOpts = index.QueryOptions{
		StartInclusive: t0,
		EndExclusive:   t2.Add(time.Minute),
	}
	b0.EXPECT().Query(q, qOpts, gomock.Any()).Return(true, nil)
	b1.EXPECT().Query(q, qOpts, gomock.Any()).Return(true, nil)
	_, err = idx.Query(ctx, q, qOpts)
	require.NoError(t, err)

	// stops querying once a block returns non-exhaustive
	qOpts = index.QueryOptions{
		StartInclusive: t0,
		EndExclusive:   t0.Add(time.Minute),
	}
	b0.EXPECT().Query(q, qOpts, gomock.Any()).Return(false, nil)
	_, err = idx.Query(ctx, q, qOpts)
	require.NoError(t, err)
}<|MERGE_RESOLUTION|>--- conflicted
+++ resolved
@@ -40,15 +40,6 @@
 	"github.com/golang/mock/gomock"
 	"github.com/stretchr/testify/require"
 )
-
-func testResultShardRanges(start, end time.Time, shards ...uint32) result.ShardTimeRanges {
-	timeRange := xtime.NewRanges(xtime.Range{start, end})
-	ranges := make(map[uint32]xtime.Ranges)
-	for _, s := range shards {
-		ranges[s] = timeRange
-	}
-	return ranges
-}
 
 type testWriteBatchOption func(index.WriteBatchOptions) index.WriteBatchOptions
 
@@ -311,13 +302,8 @@
 	seg2 := segment.NewMockSegment(ctrl)
 	seg3 := segment.NewMockSegment(ctrl)
 	bootstrapResults := result.IndexResults{
-<<<<<<< HEAD
-		t0Nanos: result.NewIndexBlock(t0, []segment.Segment{seg1}, testResultShardRanges(t0, t1, 1, 2, 3)),
-		t1Nanos: result.NewIndexBlock(t1, []segment.Segment{seg2, seg3}, testResultShardRanges(t1, t2, 1, 2, 3)),
-=======
 		t0Nanos: result.NewIndexBlock(t0, []segment.Segment{seg1}, result.NewShardTimeRanges(t0, t1, 1, 2, 3)),
 		t1Nanos: result.NewIndexBlock(t1, []segment.Segment{seg2, seg3}, result.NewShardTimeRanges(t1, t2, 1, 2, 3)),
->>>>>>> 6b2f0923
 	}
 
 	b0.EXPECT().AddResults(bootstrapResults[t0Nanos]).Return(nil)
@@ -486,13 +472,8 @@
 	seg2 := segment.NewMockSegment(ctrl)
 	seg3 := segment.NewMockSegment(ctrl)
 	bootstrapResults := result.IndexResults{
-<<<<<<< HEAD
-		t0Nanos: result.NewIndexBlock(t0, []segment.Segment{seg1}, testResultShardRanges(t0, t1, 1, 2, 3)),
-		t1Nanos: result.NewIndexBlock(t1, []segment.Segment{seg2, seg3}, testResultShardRanges(t1, t2, 1, 2, 3)),
-=======
 		t0Nanos: result.NewIndexBlock(t0, []segment.Segment{seg1}, result.NewShardTimeRanges(t0, t1, 1, 2, 3)),
 		t1Nanos: result.NewIndexBlock(t1, []segment.Segment{seg2, seg3}, result.NewShardTimeRanges(t1, t2, 1, 2, 3)),
->>>>>>> 6b2f0923
 	}
 
 	b0.EXPECT().AddResults(bootstrapResults[t0Nanos]).Return(nil)
